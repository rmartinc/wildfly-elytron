--- conflicted
+++ resolved
@@ -531,7 +531,6 @@
     }
 
     /**
-<<<<<<< HEAD
      * Set the mechanism realm name to be equal to the given name.  If no mechanism realms are configured, the realm
      * name is ignored.
      *
@@ -558,32 +557,6 @@
                 case INITIAL_ID: {
                     // try the CAS
                     break;
-=======
-     * Map the credential names for the given authentication information.
-     *
-     * @param information the authentication information
-     * @return the credential names to use, in descending preference order
-     */
-    public List<String> mapCredentials(AuthenticationInformation information) {
-        CredentialMapper realmMapper = stateRef.get().getRealmInfo().getCredentialMapper();
-        if (realmMapper != null) {
-            return realmMapper.getCredentialNameMapping(information);
-        } else {
-            return domain.getCredentialMapper().getCredentialNameMapping(information);
-        }
-    }
-
-    CallbackHandler createAnonymousCallbackHandler() {
-        return new CallbackHandler() {
-            @Override
-            public void handle(final Callback[] callbacks) throws IOException, UnsupportedCallbackException {
-                handleOne(callbacks, 0);
-            }
-
-            private void handleOne(final Callback[] callbacks, final int idx) throws IOException, UnsupportedCallbackException {
-                if (idx == callbacks.length) {
-                    return;
->>>>>>> 58c08fa0
                 }
                 case REALM_ID: {
                     if (configuration == oldState.getMechanismRealmConfiguration()) {
@@ -664,11 +637,7 @@
                 } else if (callback instanceof PasswordCallback) {
                     final PasswordCallback passwordCallback = (PasswordCallback) callback;
 
-<<<<<<< HEAD
                     List<String> credentialNames = getCredentialNames();
-=======
-                    List<String> credentialNames = mapCredentials(information);
->>>>>>> 58c08fa0
                     for (String credentialName : credentialNames) {
                         if (getCredentialSupport(credentialName).mayBeObtainable()) { // TODO maybe???
                             final PasswordCredential credential = getCredential(credentialName, PasswordCredential.class);
@@ -701,11 +670,7 @@
                     }
                     final CredentialCallback credentialCallback = (CredentialCallback) callback;
 
-<<<<<<< HEAD
                     List<String> credentialNames = getCredentialNames();
-=======
-                    List<String> credentialNames = mapCredentials(information);
->>>>>>> 58c08fa0
                     for (String credentialName : credentialNames) {
                         if (getCredentialSupport(credentialName).mayBeObtainable()) { // TODO maybe???
                             final Credential credential = getCredential(credentialName, Credential.class);
@@ -725,11 +690,7 @@
                 } else if (callback instanceof EvidenceVerifyCallback) {
                     EvidenceVerifyCallback evidenceVerifyCallback = (EvidenceVerifyCallback) callback;
 
-<<<<<<< HEAD
                     List<String> credentialNames = getCredentialNames();
-=======
-                    List<String> credentialNames = mapCredentials(information);
->>>>>>> 58c08fa0
                     for (String credentialName : credentialNames) {
                         evidenceVerifyCallback.setVerified(verifyEvidence(credentialName, evidenceVerifyCallback.getEvidence()));
                     }
