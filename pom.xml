<?xml version="1.0" encoding="UTF-8"?>
<!--
  ~ JBoss, Home of Professional Open Source.
  ~ Copyright 2013 Red Hat, Inc., and individual contributors
  ~ as indicated by the @author tags.
  ~
  ~ Licensed under the Apache License, Version 2.0 (the "License");
  ~ you may not use this file except in compliance with the License.
  ~ You may obtain a copy of the License at
  ~
  ~     http://www.apache.org/licenses/LICENSE-2.0
  ~
  ~ Unless required by applicable law or agreed to in writing, software
  ~ distributed under the License is distributed on an "AS IS" BASIS,
  ~ WITHOUT WARRANTIES OR CONDITIONS OF ANY KIND, either express or implied.
  ~ See the License for the specific language governing permissions and
  ~ limitations under the License.
  -->

<project xmlns="http://maven.apache.org/POM/4.0.0"
         xmlns:xsi="http://www.w3.org/2001/XMLSchema-instance"
         xsi:schemaLocation="http://maven.apache.org/POM/4.0.0 http://maven.apache.org/xsd/maven-4.0.0.xsd">

    <parent>
        <groupId>org.jboss</groupId>
        <artifactId>jboss-parent</artifactId>
        <version>21</version>
    </parent>

    <modelVersion>4.0.0</modelVersion>

    <groupId>org.wildfly.security</groupId>
    <artifactId>wildfly-elytron-tool</artifactId>
<<<<<<< HEAD
    <version>1.5.1.CR1-SNAPSHOT</version>
=======
    <version>1.4.3.CR1-SNAPSHOT</version>
>>>>>>> 50381419
    <packaging>jar</packaging>

    <name>WildFly Elytron Tool</name>
    <description>Set of tools for WildFly Elytron</description>
    <url>https://github.com/wildfly-security/wildfly-elytron-tool</url>

    <issueManagement>
        <system>Jira</system>
        <url>https://issues.jboss.org/browse/ELY</url>
    </issueManagement>

    <licenses>
        <license>
            <name>Apache License 2.0</name>
            <url>http://www.apache.org/licenses/LICENSE-2.0.txt</url>
        </license>
    </licenses>

    <scm>
        <connection>scm:git:git@github.com:wildfly-security/wildfly-elytron-tool.git</connection>
        <url>https://github.com/wildfly-security/wildfly-elytron-tool</url>
    </scm>

    <properties>
<<<<<<< HEAD
        <version.elytron>1.7.0.Final</version.elytron>
=======
        <version.elytron>1.6.3.Final</version.elytron>
>>>>>>> 50381419
        <version.commons-cli>1.3.1</version.commons-cli>
        <version.org.jboss.logging>3.3.2.Final</version.org.jboss.logging>
        <version.org.jboss.logmanager>2.1.7.Final</version.org.jboss.logmanager>
        <version.org.jboss.logmanager.log4j-jboss>1.1.6.Final</version.org.jboss.logmanager.log4j-jboss>
        <version.org.jboss.logging.tools>2.1.0.Final</version.org.jboss.logging.tools>
        <version.org.jboss.slf4j>1.0.3.GA</version.org.jboss.slf4j>
        <version.org.kohsuke.metainf-services.metainf-services>1.7</version.org.kohsuke.metainf-services.metainf-services>
        <version.junit.junit>4.11</version.junit.junit>
        <version.jmockit>1.22</version.jmockit>
        <version.org.wildfly.checkstyle-config>1.0.6.Final</version.org.wildfly.checkstyle-config>
        <version.org.wildfly.client.config>1.0.1.Final</version.org.wildfly.client.config>
        <version.org.wildfly.common>1.5.1.Final</version.org.wildfly.common>
        <version.org.apache.commons>3.5</version.org.apache.commons>

        <test.level>INFO</test.level>
        <!-- Checkstyle configuration -->
        <linkXRef>false</linkXRef>

        <version.shade.plugin>3.0.0</version.shade.plugin>

        <!-- version from jboss-parent is 6.15 but then some checks fail -->
        <version.checkstyle>6.8</version.checkstyle>
        <!-- Modularized JDK support (various workarounds) - activated via profile -->
        <modular.jdk.args/>
        <project.build.sourceEncoding>UTF-8</project.build.sourceEncoding>
    </properties>

    <build>
        <resources>
            <resource>
                <directory>${project.build.sourceDirectory}</directory>
                <includes>
                    <include>**/*.properties</include>
                </includes>
                <filtering>true</filtering>
            </resource>
            <resource>
                <directory>src/main/resources</directory>
                <includes>
                    <include>**/*.xsd</include>
                    <include>META-INF/LICENSE.txt</include>
                </includes>
                <filtering>true</filtering>
            </resource>
        </resources>

        <plugins>
           <plugin>
                <groupId>org.apache.maven.plugins</groupId>
                <artifactId>maven-surefire-plugin</artifactId>
            </plugin>
            <plugin>
                <groupId>org.apache.maven.plugins</groupId>
                <artifactId>maven-checkstyle-plugin</artifactId>
            </plugin>
            <plugin>
                <groupId>org.apache.maven.plugins</groupId>
                <artifactId>maven-shade-plugin</artifactId>
            </plugin>
        </plugins>

        <pluginManagement>
            <plugins>
                <!-- Shade -->
                <plugin>
                    <groupId>org.apache.maven.plugins</groupId>
                    <artifactId>maven-shade-plugin</artifactId>
                    <version>${version.shade.plugin}</version>
                    <executions>
                        <execution>
                            <phase>package</phase>
                            <goals>
                                <goal>shade</goal>
                            </goals>
                            <configuration>
                                <createDependencyReducedPom>false</createDependencyReducedPom>
                                <artifactSet>
                                    <excludes>
                                        <exclude>junit:junit</exclude>
                                        <exclude>jmock:*</exclude>
                                        <exclude>*:xml-apis</exclude>
                                        <exclude>org.apache.maven:lib:tests</exclude>
                                        <exclude>log4j:log4j:jar:</exclude>
                                    </excludes>
                                </artifactSet>
                                <filters>
                                    <filter>
                                        <artifact>org.wildfly.security:wildfly-elytron</artifact>
                                        <excludes>
                                            <exclude>schema/*.xsd</exclude>
                                        </excludes>
                                    </filter>
                                </filters>
                                <transformers>
                                    <transformer implementation="org.apache.maven.plugins.shade.resource.ManifestResourceTransformer">
                                        <mainClass>org.wildfly.security.tool.ElytronTool</mainClass>
                                        <manifestEntries>
                                            <Multi-Release>true</Multi-Release>
                                        </manifestEntries>
                                    </transformer>
                                </transformers>
                            </configuration>
                        </execution>
                    </executions>
                </plugin>
                <!-- Surefire -->
                <plugin>
                    <groupId>org.apache.maven.plugins</groupId>
                    <artifactId>maven-surefire-plugin</artifactId>
                    <version>${version.surefire.plugin}</version>
                    <configuration>
                        <systemPropertyVariables>
                            <java.util.logging.manager>org.jboss.logmanager.LogManager</java.util.logging.manager>
                            <log4j.defaultInitOverride>true</log4j.defaultInitOverride>
                            <test.level>${test.level}</test.level>
                        </systemPropertyVariables>
                        <redirectTestOutputToFile>true</redirectTestOutputToFile>
                        <enableAssertions>true</enableAssertions>
                        <trimStackTrace>false</trimStackTrace>
                        <includes>
                            <include>**/*Test.java</include>
                            <include>**/*TestSuite.java</include>
                        </includes>
                        <childDelegation>true</childDelegation>
                        <reuseForks>false</reuseForks>
                        <argLine>${modular.jdk.args}</argLine>
                    </configuration>
                </plugin>

                <!-- JAR -->
                <plugin>
                    <groupId>org.apache.maven.plugins</groupId>
                    <artifactId>maven-jar-plugin</artifactId>
                    <version>${version.jar.plugin}</version>
                </plugin>

                <!-- Javadoc -->
                <plugin>
                    <artifactId>maven-javadoc-plugin</artifactId>
                    <configuration>
                        <doclet>net.gleamynode.apiviz.APIviz</doclet>
                        <docletArtifact>
                            <groupId>org.jboss.apiviz</groupId>
                            <artifactId>apiviz</artifactId>
                            <version>1.3.2.GA</version>
                        </docletArtifact>
                        <excludePackageNames>*._private</excludePackageNames>
                    </configuration>
                </plugin>

                <!-- Checkstyle -->
                <plugin>
                    <groupId>org.apache.maven.plugins</groupId>
                    <artifactId>maven-checkstyle-plugin</artifactId>
                    <version>${version.checkstyle.plugin}</version>
                    <configuration>
                        <configLocation>wildfly-checkstyle/checkstyle.xml</configLocation>
                        <consoleOutput>true</consoleOutput>
                        <failsOnError>true</failsOnError>
                        <includeTestSourceDirectory>true</includeTestSourceDirectory>
                        <useFile/>
                        <excludes>**/*$logger.java,**/*$bundle.java</excludes>
                    </configuration>
                    <dependencies>
                        <dependency>
                            <groupId>org.wildfly.checkstyle</groupId>
                            <artifactId>wildfly-checkstyle-config</artifactId>
                            <version>${version.org.wildfly.checkstyle-config}</version>
                        </dependency>
                    </dependencies>
                    <executions>
                        <execution>
                            <id>check-style</id>
                            <phase>compile</phase>
                            <goals>
                                <goal>checkstyle</goal>
                            </goals>
                        </execution>
                    </executions>
                </plugin>
                <!--This plugin's configuration is used to store Eclipse m2e settings only. It has no influence on the Maven build itself.-->
                <plugin>
                    <groupId>org.eclipse.m2e</groupId>
                    <artifactId>lifecycle-mapping</artifactId>
                    <version>1.0.0</version>
                </plugin>
            </plugins>
        </pluginManagement>
    </build>

    <dependencies>
        <dependency>
            <groupId>org.wildfly.security</groupId>
            <artifactId>wildfly-elytron</artifactId>
            <version>${version.elytron}</version>
        </dependency>
        <dependency>
            <groupId>org.jboss.logging</groupId>
            <artifactId>jboss-logging</artifactId>
            <version>${version.org.jboss.logging}</version>
        </dependency>
        <dependency>
            <groupId>org.wildfly.common</groupId>
            <artifactId>wildfly-common</artifactId>
            <version>${version.org.wildfly.common}</version>
        </dependency>
        <dependency>
            <groupId>commons-cli</groupId>
            <artifactId>commons-cli</artifactId>
            <version>${version.commons-cli}</version>
        </dependency>
        <dependency>
            <groupId>org.jboss.logging</groupId>
            <artifactId>jboss-logging-annotations</artifactId>
            <version>${version.org.jboss.logging.tools}</version>
            <scope>provided</scope>
        </dependency>
        <dependency>
            <groupId>org.jboss.logging</groupId>
            <artifactId>jboss-logging-processor</artifactId>
            <version>${version.org.jboss.logging.tools}</version>
            <scope>provided</scope>
        </dependency>
        <!--
              Test Scope Only
         -->
        <dependency>
            <groupId>org.jboss.logmanager</groupId>
            <artifactId>jboss-logmanager</artifactId>
            <version>${version.org.jboss.logmanager}</version>
            <scope>test</scope>
        </dependency>
        <dependency>
            <groupId>org.jboss.logmanager</groupId>
            <artifactId>log4j-jboss-logmanager</artifactId>
            <version>${version.org.jboss.logmanager.log4j-jboss}</version>
            <scope>test</scope>
        </dependency>
        <dependency>
            <groupId>org.jboss.slf4j</groupId>
            <artifactId>slf4j-jboss-logmanager</artifactId>
            <version>${version.org.jboss.slf4j}</version>
            <scope>test</scope>
        </dependency>
        <dependency>
            <groupId>junit</groupId>
            <artifactId>junit</artifactId>
            <version>${version.junit.junit}</version>
            <scope>test</scope>
        </dependency>
        <dependency>
            <groupId>org.apache.commons</groupId>
            <artifactId>commons-lang3</artifactId>
            <version>${version.org.apache.commons}</version>
            <scope>test</scope>
        </dependency>
    </dependencies>

    <profiles>
        <profile>
            <id>modularizedJdk</id>
            <activation>
                <jdk>9</jdk>
            </activation>
            <properties>
                <!-- [WFCORE-1431] remove SASL workaround -->
                <modular.jdk.args>--add-modules java.corba,java.sql --add-exports java.security.sasl/com.sun.security.sasl.digest=ALL-UNNAMED
                --add-exports java.security.sasl/com.sun.security.sasl=ALL-UNNAMED --add-exports jdk.unsupported/sun.reflect=ALL-UNNAMED
                --add-exports java.base/sun.security.x509=ALL-UNNAMED
                </modular.jdk.args>
                <!-- There are lots of issues with checkstyle runtime on JDK9, it somewhat works but really slows down build, disabling it for now-->
                <checkstyle.skip>true</checkstyle.skip>
            </properties>
            <build>
                <plugins>
                    <plugin>
                        <groupId>org.apache.maven.plugins</groupId>
                        <artifactId>maven-compiler-plugin</artifactId>
                        <version>${version.compiler.plugin}</version>
                        <configuration>
                            <!-- fork is needed so compiler args can be used -->
                            <fork>true</fork>
                            <compilerArgs>
                                <arg>-J--add-modules</arg>
                                <arg>-Jjava.annotations.common</arg>
                            </compilerArgs>
                        </configuration>
                    </plugin>

                </plugins>
            </build>
        </profile>
    </profiles>

    <repositories>
        <repository>
            <id>public-jboss</id>
            <name>Public JBoss Repository Group</name>
            <url>https://repository.jboss.org/nexus/content/groups/public-jboss/</url>
        </repository>
    </repositories>
    <pluginRepositories>
        <pluginRepository>
            <id>public-jboss-plugins</id>
            <name>Public JBoss Repository Group</name>
            <url>https://repository.jboss.org/nexus/content/groups/public-jboss/</url>
        </pluginRepository>
    </pluginRepositories>
</project><|MERGE_RESOLUTION|>--- conflicted
+++ resolved
@@ -31,11 +31,7 @@
 
     <groupId>org.wildfly.security</groupId>
     <artifactId>wildfly-elytron-tool</artifactId>
-<<<<<<< HEAD
     <version>1.5.1.CR1-SNAPSHOT</version>
-=======
-    <version>1.4.3.CR1-SNAPSHOT</version>
->>>>>>> 50381419
     <packaging>jar</packaging>
 
     <name>WildFly Elytron Tool</name>
@@ -60,11 +56,7 @@
     </scm>
 
     <properties>
-<<<<<<< HEAD
         <version.elytron>1.7.0.Final</version.elytron>
-=======
-        <version.elytron>1.6.3.Final</version.elytron>
->>>>>>> 50381419
         <version.commons-cli>1.3.1</version.commons-cli>
         <version.org.jboss.logging>3.3.2.Final</version.org.jboss.logging>
         <version.org.jboss.logmanager>2.1.7.Final</version.org.jboss.logmanager>
